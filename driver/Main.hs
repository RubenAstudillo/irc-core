{-# LANGUAGE OverloadedStrings #-}
{-# LANGUAGE TemplateHaskell #-}
{-# LANGUAGE BangPatterns #-}
{-# LANGUAGE PatternSynonyms #-}
{-# LANGUAGE ViewPatterns #-}
module Main where

import Control.Applicative hiding ((<|>))
import Control.Concurrent (forkIO)
import Control.Concurrent.STM
import Control.Exception
import Control.Lens
import Control.Monad
import Control.Monad.Trans.State
import Control.Monad.IO.Class
import Data.ByteString (ByteString)
import Data.Char
import Data.Foldable (for_, traverse_)
import Data.List.Split (chunksOf)
import Data.Maybe (fromMaybe)
import Data.Monoid
import Data.Set (Set)
import Data.Text (Text)
import Data.Time
import Data.Traversable (for)
import Graphics.Vty
import Network.Connection
import System.IO
import System.IO.Error (isEOFError)
import qualified Data.ByteString as B
import qualified Data.ByteString.Char8 as B8
import qualified Data.Map as Map
import qualified Data.Set as Set
import qualified Data.Text as Text
import qualified Data.Text.Encoding as Text

import Irc.Core
import Irc.Cmd
import Irc.Format
import Irc.Message
import Irc.Model
import Irc.RateLimit

import ClientState
import Connection (connect, getRawIrcLine)
import CommandArgs
import CommandParser
import CtcpHandler
import ImageUtils
import Views.BanList
import Views.Channel
import Views.ChannelInfo
import HaskellHighlighter (highlightType)
import qualified EditBox as Edit

data SendType = SendCtcp String | SendPriv | SendNotice | SendAction
makePrisms ''SendType

deopWaitDuration :: NominalDiffTime
deopWaitDuration = 5*60 -- seconds

main :: IO ()
main = do
  args <- getCommandArgs

  h <- connect args

  hErr <- for (view cmdArgDebug args) $ \fn ->
            do hErr <- openFile fn WriteMode
               hSetBuffering hErr NoBuffering
               return hErr

  let toId = mkId . B8.pack

  initializeConnection args h

  vtyEventChan <- atomically newTChan
  socketChan   <- atomically newTChan
  sendChan     <- atomically newTChan

  let conn0 = defaultIrcConnection
                { _connNick = views cmdArgNick toId args
                , _connSasl = fmap (\p -> (views cmdArgSaslUser B8.pack args,B8.pack p))
                                   (view cmdArgSaslPass args)
                }

  cfg <- standardIOConfig
  bracket (mkVty cfg) shutdown $ \vty ->
    do _ <- forkIO (socketLoop socketChan h hErr)
       _ <- forkIO (vtyEventLoop vtyEventChan vty)
       _ <- forkIO (sendLoop sendChan h)
       (width,height) <- displayBounds (outputIface vty)
       driver vty vtyEventChan socketChan ClientState
         { _clientSendChan        = sendChan
         , _clientErrors          = hErr
         , _clientConnection      = conn0
         , _clientFocus           = ChannelFocus ""
         , _clientDetailView      = False
         , _clientTimeView        = True
         , _clientMetaView        = True
         , _clientEditBox         = Edit.empty
         , _clientTabPattern      = Nothing
         , _clientScrollPos       = 0
         , _clientHeight          = height
         , _clientWidth           = width
         , _clientIgnores         = mempty
         , _clientHighlights      = mempty
         , _clientMessages        = mempty
         , _clientNickColors      = defaultNickColors
         , _clientAutomation      = [ctcpHandler,cancelDeopTimerOnDeop]
         , _clientTimers          = mempty
         , _clientUserInfo        = Text.encodeUtf8 (Text.pack (view cmdArgUserInfo args))
         }

initializeConnection :: CommandArgs -> Connection -> IO ()
initializeConnection args h =
  do connectionPut h capLsCmd
     traverse_ (connectionPut h . passCmd . toUtf8) (view cmdArgPassword args)
     connectionPut h (nickCmd (views cmdArgNick toId args))
     connectionPut h (userCmd (views cmdArgUser toUtf8 args)
                       (views cmdArgReal toUtf8 args))
  where

      toUtf8 = Text.encodeUtf8 . Text.pack
      toId = mkId . B8.pack

driver :: Vty -> TChan Event -> TChan (UTCTime, MsgFromServer) -> ClientState -> IO ()
driver vty vtyEventChan ircMsgChan st0 =
  do let (scroll', pic) = picForState st0
         st1 = set clientScrollPos scroll' st0
     update vty pic
     e <- readEitherTChan vtyEventChan ircMsgChan
     case e of
       Left vtyEvent -> processVtyEvent st1 vtyEvent
       Right (time,msg) -> processIrcMsg st1 time msg

  where
  -- processVtyEvent and processIrcMsg jump here
  continue = considerTimers
           . resetCurrentChannelMessages

  considerTimers st =
    do now <- getCurrentTime
       case nextTimerEvent now st of
         Nothing -> driver vty vtyEventChan ircMsgChan st
         Just (e,st') -> processTimerEvent e st'

  processTimerEvent e st =
    case e of
      DropOperator chan ->
        do clientSend (modeCmd chan ["-o",views (clientConnection.connNick) idBytes st]) st
           considerTimers st

  processVtyEvent st event =
    case event of
      EvResize width height -> continue
                             $ set clientWidth  width
                             $ set clientHeight height st

      EvKey (KChar 'l') [MCtrl] ->
        do refresh vty
           (width,height) <- displayBounds (outputIface vty)
           continue $ set clientHeight height
                    $ set clientWidth  width st

      EvKey key mods -> do r <- keyEvent key mods st
                           case r of
                             KeepGoing st' -> continue st'
                             Exit -> return ()

      _ -> continue st

  processIrcMsg st time msg =
    do let m :: IO (Either String IrcConnection, ClientState)
           m = flip runStateT st
<<<<<<< HEAD
             $ runLogic now
                        (interpretLogicOp ircMsgChan)
                        (advanceModel msg (view clientConnection st))
=======
             $ retract
             $ hoistFree (interpretLogicOp ircMsgChan)
             $ runLogic time (advanceModel msg (view clientConnection st))
>>>>>>> 8a2f82cc

       res <- m
       case res of
         (Left e,st') -> do for_ (view clientErrors st) $ \h -> hPutStrLn h ("!!! " ++ e)
                            continue st'
         (Right conn',st') -> continue (set clientConnection conn' st')

interpretLogicOp :: TChan (UTCTime, MsgFromServer) -> LogicOp a -> StateT ClientState IO a

interpretLogicOp ircMsgChan (Expect k) =
  do fmap (k.snd) (liftIO (atomically (readTChan ircMsgChan)))

interpretLogicOp _ (Emit bytes r) =
  do st <- get
     liftIO (clientSend bytes st)
     return r

interpretLogicOp _ (Record target message r) =
  do put =<< liftIO . runEventHandlers target message
                    . addMessage target message
         =<< get
     return r

------------------------------------------------------------------------
-- Key Event Handlers!
------------------------------------------------------------------------

data EventResult
  = KeepGoing ClientState
  | Exit

changeInput :: (Edit.EditBox -> Edit.EditBox) -> ClientState -> ClientState
changeInput f st = clearTabPattern (over clientEditBox f st)

inputLogic :: ClientState -> (Image, IO EventResult)
inputLogic st =
  case clientInput st of
    '/':_ -> case commandEvent st of
               (img, Nothing) -> (img, return (KeepGoing st))
               (img, Just m ) -> (img, m)
    txt -> (stringWithControls defAttr txt, fmap KeepGoing (doSendMessageCurrent SendPriv st))

keyEvent :: Key -> [Modifier] -> ClientState -> IO EventResult
keyEvent k ms st =
  let more = return . KeepGoing in
  case (k,ms) of
    (KFun 2   , []     ) -> more $ over clientDetailView not st
    (KFun 3   , []     ) -> more $ over clientTimeView   not st
    (KFun 4   , []     ) -> more $ over clientMetaView   not st
    (KPageUp  , _      ) -> more $ scrollUp st
    (KPageDown, _      ) -> more $ scrollDown st
    (KChar 'n', [MCtrl]) -> more $ nextFocus st
    (KChar 'p', [MCtrl]) -> more $ prevFocus st
    (KBS      , _      ) -> more $ changeInput Edit.backspace st
    (KChar 'd', [MCtrl]) -> more $ changeInput Edit.delete st
    (KDel     , _      ) -> more $ changeInput Edit.delete st
    (KUp      , _      ) -> more $ maybe st clearTabPattern $ clientEditBox Edit.earlier st
    (KDown    , _      ) -> more $ maybe st clearTabPattern $ clientEditBox Edit.later st
    (KLeft    , _      ) -> more $ changeInput Edit.left st
    (KRight   , _      ) -> more $ changeInput Edit.right st
    (KHome    , _      ) -> more $ changeInput Edit.home st
    (KEnd     , _      ) -> more $ changeInput Edit.end st
    (KChar 'a', [MCtrl]) -> more $ changeInput Edit.home st
    (KChar 'e', [MCtrl]) -> more $ changeInput Edit.end st
    (KChar 'u', [MCtrl]) -> more $ changeInput Edit.killHome st
    (KChar 'k', [MCtrl]) -> more $ changeInput Edit.killEnd st
    (KChar 'w', [MCtrl]) -> more $ changeInput Edit.killWord st
    (KChar 'b', [MMeta]) -> more $ changeInput Edit.leftWord st
    (KChar 'f', [MMeta]) -> more $ changeInput Edit.rightWord st
    (KChar '\t', []    ) -> more $ tabComplete st
    (KChar 'b', [MCtrl]) -> more $ changeInput (Edit.insert '\^B') st
    (KChar 'c', [MCtrl]) -> more $ changeInput (Edit.insert '\^C') st
    (KChar ']', [MCtrl]) -> more $ changeInput (Edit.insert '\^]') st
    (KChar '_', [MCtrl]) -> more $ changeInput (Edit.insert '\^_') st
    (KChar 'v', [MCtrl]) -> more $ changeInput (Edit.insert '\^V') st
    (KChar c  , []     ) -> more $ changeInput (Edit.insert c) st
    (KEnter   , []     ) -> snd (inputLogic st)
    _                    -> more st


-- TODO: Don't scroll off the end of the channel

scrollOffset :: ClientState -> Int
scrollOffset st = max 1 (view clientHeight st - 4)

scrollUp :: ClientState -> ClientState
scrollUp st = over clientScrollPos (+ scrollOffset st) st

scrollDown :: ClientState -> ClientState
scrollDown st = over clientScrollPos (\x -> max 0 (x - scrollOffset st)) st

doSendMessageCurrent :: SendType -> ClientState -> IO ClientState
doSendMessageCurrent sendType st =
  case view clientFocus st of
    ChannelFocus c
      | not (null (dropWhile isSpace (clientInput st))) ->
      doSendMessage sendType c (Text.pack (clientInput st)) st
    _ -> return st


doSendMessage :: SendType -> Identifier -> Text -> ClientState -> IO ClientState

doSendMessage sendType _ message st
  | Text.null message && hasn't _SendCtcp sendType = return st

doSendMessage sendType target message st =
  do let bs = case sendType of
                SendPriv -> privMsgCmd target (Text.encodeUtf8 message)
                SendAction -> privMsgCmd target ("\SOHACTION " <>
                                                 Text.encodeUtf8 message <> "\SOH")
                SendNotice -> noticeCmd target (Text.encodeUtf8 message)
                SendCtcp cmd -> ctcpRequestCmd target
                                 (Text.encodeUtf8 (Text.pack (map toUpper cmd)))
                                 (Text.encodeUtf8 message)
     clientSend bs st
     now <- getCurrentTime
     let myNick = view connNick conn
         myModes = view (connChannels . ix target' . chanUsers . ix myNick) conn
     return (addMessage target' (fakeMsg now myModes) (clearInput st))

  where
  conn = view clientConnection st

  (statusmsg, target') = splitStatusMsg target conn

  fakeMsg now modes = IrcMessage
    { _mesgSender = who
    , _mesgStatus = statusmsg
    , _mesgType = case sendType of
                    SendPriv   -> PrivMsgType   message
                    SendNotice -> NoticeMsgType message
                    SendAction -> ActionMsgType message
                    SendCtcp cmd -> CtcpReqMsgType (Text.encodeUtf8 (Text.pack cmd))
                                                   (Text.encodeUtf8 message)
    , _mesgStamp = now
    , _mesgModes = modes
    , _mesgMe = True
    }

  who = UserInfo (view (clientConnection . connNick) st)
                 Nothing
                 Nothing

commandEvent :: ClientState -> (Image, Maybe (IO EventResult))
commandEvent st = commandsParser (clientInput st)
                        (exitCommand : normalCommands)
 where
 st' = clearInput st
 toB = Text.encodeUtf8 . Text.pack

 exitCommand =
  ("exit", pure (return Exit))

 normalCommands = over (mapped . _2 . mapped . mapped) KeepGoing $
    -- focus setting
  [ ("server",
    pure (return (set clientFocus (ChannelFocus "") st')))

  , ("channel",
    (\chan -> return (set clientFocus (ChannelFocus chan) st'))
    <$> pChannel st)

  , ("query",
    (\user -> return (set clientFocus (ChannelFocus user) st'))
    <$> pNick st)

  , ("channelinfo", pure (doChannelInfoCmd st'))

  , ("bans", pure (doMasksCmd 'b' st))

  , ("masks",
    (\mode -> doMasksCmd mode st)
    <$> pValidToken "mode" (\m ->
            case m of
              [x] | x `elem` view (clientConnection . connChanModeTypes . modesLists) st -> Just x
              _ -> Nothing))

    -- chat
  , ("me",
    (\msg -> doAction msg st)
    <$> pRemainingNoSp)

  , ("notice",
    (\target msg -> doSendMessage SendNotice target (Text.pack msg) st)
    <$> pTarget <*> pRemainingNoSp)

  , ("msg",
    (\target msg -> doSendMessage SendPriv target (Text.pack msg) st)
    <$> pTarget <*> pRemainingNoSp)

  , ("ctcp",
    (\command params -> doSendMessage (SendCtcp command) (focusedName st) (Text.pack params) st)
    <$> pToken "command" <*> pRemainingNoSp)

    -- carefully preserve whitespace after the command
  , ("hs",
    (\src ->
      let msg = Text.pack src in
      case view clientFocus st of
        ChannelFocus c -> doSendMessage SendPriv c msg st
        _ -> return st)
    <$> pHaskell)

  , ("type",
    (\msg ->
      case highlightType msg of
        Nothing -> return st
        Just x  ->
          case view clientFocus st of
            ChannelFocus c -> doSendMessage SendPriv c (Text.pack x) st
            _ -> return st)
    <$> pRemainingNoSp)

    -- raw
  , ("quote",
    (\rest -> doQuote rest st')
    <$> pRemainingNoSp)

  , ("help",
    (\mbTopic -> st' <$ clientSend (helpCmd (maybe "" toB mbTopic)) st')
    <$> optional (pToken "topic"))

    -- channel commands
  , ("join",
    (\c key -> doJoinCmd c (fmap toB key) st')
    <$> pChannel st <*> optional (pToken "key"))

  , ("umode",
    (\args ->
         st' <$ clientSend (modeCmd (view (clientConnection . connNick) st)
                                    (map toB (words args))) st')
    <$> pRemainingNoSp)

  , ("mode",
    (\args -> doMode (Text.encodeUtf8 (Text.pack args)) st)
    <$> pRemainingNoSp)

  , ("kick",
    (\nick msg ->
       case focusedChan st of
         Nothing -> return st
         Just chan ->
           doWithOps chan (\evSt ->
             evSt <$ clientSend (kickCmd chan nick (toB msg)) evSt) st')
    <$> pNick st <*> pRemainingNoSp)

  , ("remove",
    (\nick msg ->
        case focusedChan st of
          Nothing -> return st
          Just chan ->
            doWithOps chan (\evSt ->
              evSt <$ clientSend (removeCmd chan nick (toB msg)) evSt) st')
    <$> pNick st <*> pRemainingNoSp)

  , ("invite",
    (\nick ->
       case focusedChan st of
         Nothing   -> return st
         Just chan -> doInvite nick chan st)
    <$> pNick st)

  , ("knock",
    (\chan -> doKnock chan st)
    <$> pChannel st)

  , ("part",
    (\msg -> case focusedChan st of
               Nothing -> return st
               Just chan -> st' <$ clientSend (partCmd chan (toB msg)) st')
    <$> pRemainingNoSp)

  , ("whois",
    (\u -> st' <$ clientSend (whoisCmd u) st')
    <$> pNick st)

  , ("whowas",
    (\u -> st' <$ clientSend (whowasCmd u) st')
    <$> pNick st)

  , ("topic",
    (\rest ->
        case focusedChan st of
          Nothing -> return st
          Just chan -> doTopicCmd chan (toB rest) st')
    <$> pRemainingNoSpLimit (view (clientConnection.connTopicLen) st))

  , ("ignore",
    (\u -> return (over (clientIgnores . contains u) not st'))
    <$> pNick st)

  , ("highlight",
    (\w ->
       return (over (clientHighlights . contains (ircFoldCase (Text.encodeUtf8 (Text.pack w)))) not st'))
    <$> pRemainingNoSp)

  , ("clear",
    (\chan -> return (set (clientMessages . at (fromMaybe (focusedName st) chan)) Nothing st'))
    <$> optional pTarget)

  , ("accept",
    (\mbNick -> doAccept True mbNick st)
    <$> optional (pNick st))

  , ("unaccept",
    (\mbNick -> doAccept False mbNick st)
    <$> optional (pNick st))

  , ("acceptlist", pure (doAccept True (Just "*") st))

  , ("nick", doNick st
    <$> pNick st)

  , ("away",
    (\rest -> st' <$ clientSend (awayCmd (toB rest)) st')
    <$> pRemainingNoSp)

  , ("quit",
    (\rest -> st' <$ clientSend (quitCmd (toB rest)) st')
    <$> pRemainingNoSp)

  , ("who",
    (\whomask -> st' <$ clientSend (whoCmd (toB whomask)) st')
    <$> pToken "mask")

  , ("op",
    (\args ->
       case focusedChan st of
        Nothing -> return st
        Just chan ->
          doChanservOpCmd chan (map B8.pack (words args)) st')
    <$> pRemainingNoSp)

  , ("akb",
    (\nick reason ->
       case focusedChan st of
         Nothing -> return st
         Just chan -> doWithOps chan (doAutoKickBan chan nick (Text.pack reason)) st')
    <$> pNick st <*> pRemainingNoSp)

  , ("time",
    (\mbServer -> st' <$ clientSend (timeCmd (fmap (Text.encodeUtf8 . Text.pack) mbServer)) st')
    <$> optional (pToken "server"))

  , ("admin",
    (\mbServer -> st' <$ clientSend (adminCmd (fmap (Text.encodeUtf8 . Text.pack) mbServer)) st')
    <$> optional (pToken "server"))

  , ("stats",
    (\letter mbTarget ->
        st' <$ clientSend (statsCmd letter (fmap (Text.encodeUtf8 . Text.pack) mbTarget)) st')
    <$> pAnyChar <*> optional (pToken "target"))

  , ("oper",
    (\user pass -> st' <$ clientSend (operCmd (Text.encodeUtf8 (Text.pack user))
                                              (Text.encodeUtf8 (Text.pack pass))) st')
    <$> pToken "username" <*> pToken "password")

  ]

doNick ::
  ClientState ->
  Identifier {- ^ new nickname -} ->
  IO ClientState
doNick st nick
  | B8.length (idBytes nick) > view (clientConnection . connNickLen) st
  = return st

  | view (clientConnection.connPhase) st /= ActivePhase =
      let st' = set (clientConnection.connNick) nick st in
      clearInput st' <$ clientSend (nickCmd nick) st'

  | otherwise =
      clearInput st <$ clientSend (nickCmd nick) st

doMode ::
  ByteString {- mode change -} ->
  ClientState -> IO ClientState
doMode args st = fromMaybe (return st) $
  do chan         <- focusedChan st
     modes:params <- Just (B8.words args)
     parsedModes  <- splitModes (view (clientConnection.connChanModeTypes) st)
                        modes params
     let modeChunks = chunksOf (view (clientConnection.connModes) st) parsedModes
     return $
       doWithOps chan (\evSt ->
         do for_ modeChunks $ \modeChunk ->
              clientSend (modeCmd chan (unsplitModes modeChunk)) evSt
            return evSt)
         (clearInput st)

doAccept ::
  Bool {- ^ add to list -} ->
  Maybe Identifier {- ^ optional nick -} ->
  ClientState -> IO ClientState
doAccept add mbNick st =
  case mbNick of
    Just n -> go n
    Nothing
      | isNickName (focusedName st) (view clientConnection st) -> go (focusedName st)
      | otherwise -> return st
  where
  go nick =
    do let nickBytes
             | add = idBytes nick
             | otherwise = "-" <> idBytes nick
       clientSend (acceptCmd nickBytes) st
       return (clearInput st)

doAction ::
  String {- ^ action text -} ->
  ClientState -> IO ClientState
doAction msg st =
  case view clientFocus st of
    ChannelFocus c -> doSendMessage SendAction c (Text.pack msg) (clearInput st)
    _ -> return st

doKnock ::
  Identifier {- ^ channel  -} ->
  ClientState -> IO ClientState
doKnock chan st
  | not available || not isChannel || inChannel = return st
  | otherwise = do clientSend (knockCmd chan) st
                   return (clearInput st)
  where
  available = view (clientConnection . connKnock) st
  inChannel = has (clientConnection . connChannels . ix chan) st
  isChannel = isChannelName chan (view clientConnection st)

doInvite ::
  Identifier {- ^ nickname -} ->
  Identifier {- ^ channel  -} ->
  ClientState -> IO ClientState
doInvite nick chan st

  -- 'g' is the "FREEINVITE" mode, don't check for ops
  | has (clientConnection . connChannels . ix chan . chanModes . folded . ix 'g') st = go (clearInput st)

  -- it's an error to invite someone already in channel
  | has (clientConnection . connChannels . ix chan . chanUsers . ix nick) st = return st

  | otherwise = doWithOps chan go (clearInput st)
  where
  go st' = st' <$ clientSend (inviteCmd nick chan) st'

doChanservOpCmd ::
  Identifier   {- ^ channel -} ->
  [ByteString] {- ^ optional arguments -} ->
  ClientState -> IO ClientState
doChanservOpCmd chan args st =
  do clientSend (privMsgCmd (mkId "chanserv")
                            (B8.unwords ("op":idBytes chan:args))) st
     return st

doChannelInfoCmd ::
  ClientState -> IO ClientState
doChannelInfoCmd st

  | Just chan <- focusedChan st =

  do let modesKnown
           = has ( clientConnection
           . connChannels . ix chan
           . chanModes
           . folded
           ) st
     unless modesKnown $
       clientSend (modeCmd chan []) st
     return (clearInput (set clientFocus (ChannelInfoFocus chan) st))

  | otherwise = return st

doMasksCmd ::
  Char       {- ^ mode    -} ->
  ClientState -> IO ClientState
doMasksCmd mode st
  | Just chan <- focusedChan st =
  do let masksKnown =
           has ( clientConnection
               . connChannels . ix chan
               . chanMaskLists
               . ix mode
               ) st
     unless masksKnown $
       clientSend (modeCmd chan [B8.pack ['+',mode]]) st
     return (set clientFocus (MaskListFocus mode chan) (clearInput st))

  | otherwise = return st

doTopicCmd ::
  Identifier {- ^ channel -} ->
  ByteString {- ^ new topic -} ->
  ClientState -> IO ClientState
doTopicCmd chan topic st =
  case preview (clientConnection . connChannels . ix chan . chanModes . folded) st of
    -- check if it's known that the mode isn't +t
    Just modes | hasn't (ix 't') modes -> go st
    _                                  -> doWithOps chan go st
  where
  go st' = st' <$ clientSend (topicCmd chan topic) st'

doJoinCmd :: Identifier -> Maybe ByteString -> ClientState -> IO ClientState
doJoinCmd c mbKey st =
  do clientSend (joinCmd c mbKey) st
     return (set clientFocus (ChannelFocus c) st)

doQuote :: String -> ClientState -> IO ClientState
doQuote cmd st = st <$ clientSend (Text.encodeUtf8 (Text.pack (cmd ++ "\r\n"))) st


------------------------------------------------------------------------
-- Primary UI rendering
------------------------------------------------------------------------

picForState :: ClientState -> (Int,Picture)
picForState st = (scroll', pic)
  where
  pic = Picture
    { picCursor = Cursor (min (view clientWidth st - 1)
                              (view (clientEditBox. Edit.pos) st+1))
                         (view clientHeight st - 1)
    , picLayers =
        [ translateY (view clientHeight st - 2)
             (divider <-> textbox st)
        , everythingBeforeInput
        ]
    , picBackground = ClearBackground
    }

  everythingBeforeInput = vertCat
    [ titlebar
    , string defAttr (replicate (view clientWidth st) '─')
    , mainFocusImage
    ]

  divider = dividerImage st

  -- Pad the main image when it doesn't fill the screen
  -- so that it starts at the bottom of the frame
  startFromBottom :: Image -> Image
  startFromBottom img = pad 0 top 0 0 img
    where
    top = max 0 (view clientHeight st - 4 - imageHeight img)

  mainFocusImage
    = startFromBottom
    . vertCat
    . reverse
    $ scrolledLines

  (scroll', scrolledLines) = scrollList (view clientHeight st - 4)
                                        (view clientScrollPos st)
                                        wrappedLines

  wrappedLines = reverse . lineWrap (view clientWidth st) =<< mainFocusLines

  mainFocusLines =
    case view clientFocus st of
      MaskListFocus mode chan -> banListImage mode chan st
      ChannelInfoFocus chan -> channelInfoImage chan st
      _ -> channelImage st

  titlebar =
    case view clientFocus st of
      ChannelFocus "" -> string defAttr "Server"
      ChannelFocus c -> topicbar c
      ChannelInfoFocus c -> string defAttr "Channel Info: "
                        <|> identImg defAttr c
      MaskListFocus mode c -> string defAttr (maskListTitle mode ++ ": ")
                          <|> identImg defAttr c

  topicbar chan =
    case preview (clientConnection . connChannels . ix chan . chanTopic . folded . folded . _1) st of
      Just topic | not (Text.null topic) -> text' (withForeColor defAttr green) topic
      _ -> char defAttr ' '

-- | Try to drop the suggested number of elements and then
-- take the requested number of elements. If the drop drops
-- too many, drop fewer (when possible) in favor of taking
-- the correct number of elements. Return the actual number
-- of elements dropped along with the elements kept.
scrollList ::
  Int {- ^ take parameter -} ->
  Int {- ^ suggested drop -} ->
  [a] {- ^ all elements   -} ->
  (Int,[a]) {- ^ (actual drop, selected elements) -}
scrollList t d xs
  | length xs' == t = (d,xs')
  | otherwise       = (d',drop d' xs)
  where
  xs' = take t (drop d xs)
  x'len = length xs'
  d' = max 0 (d - (t - x'len))

maskListTitle :: Char -> String
maskListTitle 'b' = "Bans"
maskListTitle 'q' = "Quiets"
maskListTitle 'I' = "Invite exceptions"
maskListTitle 'e' = "Ban exceptions"
maskListTitle m   = "Unknown '" ++ [m] ++ "' masks"

textbox :: ClientState -> Image
textbox st
  = applyCrop
  $ beginning <|> content <|> ending
  where
  pos = view (clientEditBox . Edit.pos) st
  width = view clientWidth st
  (content,_) = inputLogic st
  applyCrop
    | 1+pos < width = cropRight width
    | otherwise     = cropLeft  width . cropRight (pos+2)

  beginning = char (withForeColor defAttr brightBlack) '^'
  ending    = char (withForeColor defAttr brightBlack) '$'

dividerImage :: ClientState -> Image
dividerImage st
  = extendToWidth (nickPart <|> channelPart)
  where
  conn = view clientConnection st

  myNick = view connNick conn

  channelPart =
    ifoldr (\i x xs -> drawOne i x <|> xs)
           emptyImage
           (fullMessageLists st <> extraDefaults)

  -- e.g. glguy(+Zi)
  nickPart =
    identImg defAttr myNick <|>
    string defAttr "(+" <|>
    utf8Bytestring' defAttr (view connUmode conn) <|>
    char defAttr ')'

  drawOne :: Identifier -> MessageList -> Image
  drawOne i seen
    | focusedName st == i =
        string defAttr "─(" <|>
        string (withForeColor defAttr blue) focusedChanPrefixes <|>
        utf8Bytestring'
          (withForeColor defAttr green)
          (identToBytes i) <|>
        string defAttr ")"
    | views mlNewMessages (>0) seen =
        string defAttr "─[" <|>
        utf8Bytestring'
          (withForeColor defAttr brightBlue)
          (identToBytes i) <|>
        string defAttr ":" <|>
        string (withForeColor defAttr (seenColor seen))
               (show (view mlNewMessages seen)) <|>
        string defAttr "]"
    | otherwise =
        string defAttr "─o"

  -- e.g. [('o','@'),('v','+')]
  prefixMapping = view (connChanModeTypes . modesPrefixModes) conn
  myFocusedModes = view (connChannels . ix (focusedName st) . chanUsers . ix myNick) conn

  -- allow prefixMapping to dictate the ordering
  focusedChanPrefixes = [ prefix | (mode,prefix) <- prefixMapping, mode `elem` myFocusedModes ]

  -- deal with the fact that the server window uses the "" identifier
  identToBytes x
    | x == "" = "server"
    | otherwise = idBytes x

  seenColor :: MessageList -> Color
  seenColor seen
    | view mlMentioned seen = red
    | view mlNewMessages seen > 0 = green
    | otherwise = brightBlack

  extendToWidth img =
    img <|> string defAttr (replicate (view clientWidth st - imageWidth img) '─')

  extraDefaults =
    Map.singleton (focusedName st) defaultMessageList

------------------------------------------------------------------------
-- Event loops
------------------------------------------------------------------------

sendLoop :: TChan ByteString -> Connection -> IO ()
sendLoop queue h =
  do r <- newRateLimit 2 5
     forever $
       do x <- atomically (readTChan queue)
          tickRateLimit r
          connectionPut h x

socketLoop :: TChan (UTCTime, MsgFromServer) -> Connection -> Maybe Handle -> IO ()
socketLoop chan h hErr =
  forever (atomically . writeTChan chan =<< getOne h hErr)
  `catches`
   [ Handler $ \ioe ->
      do let msg = if isEOFError ioe
                    then "Connection terminated"
                    else Text.encodeUtf8 (Text.pack (show ioe))
         now <- getCurrentTime
         atomically (writeTChan chan (now, Error msg))
   , Handler $ \(SomeException e) ->
        do now <- getCurrentTime
           atomically (writeTChan chan (now, Error (Text.encodeUtf8 (Text.pack (show e)))))
   ]

vtyEventLoop :: TChan Event -> Vty -> IO a
vtyEventLoop chan vty = forever (atomically . writeTChan chan =<< nextEvent vty)

getOne :: Connection -> Maybe Handle -> IO (UTCTime, MsgFromServer)
getOne h hErr =
    do xs <- getRawIrcLine h
       case parseRawIrcMsg xs of
         Nothing -> debug xs >> getOne h hErr
         Just msg ->
           case ircMsgToServerMsg msg of
             Nothing -> debug msg >> getOne h hErr
             Just x -> do t <- case msgTime msg of
                                 Nothing -> getCurrentTime
                                 Just t  -> return t
                          debug x
                          return (t,x)
  where
  debug x = for_ hErr (`hPrint` x)

readEitherTChan :: TChan a -> TChan b -> IO (Either a b)
readEitherTChan a b =
  atomically (fmap Left (readTChan a) `orElse` fmap Right (readTChan b))

------------------------------------------------------------------------
-- Tab completion logic
------------------------------------------------------------------------

tabComplete :: ClientState -> ClientState
tabComplete st = fromMaybe st $
  do let current = currentWord st
     guard (not (null current))
     c <- focusedChan st
     let vals = userSet c <> channelSet
     case view clientTabPattern st of
       Just pat -> do next <- tabSearch pat current vals
                      Just $ replaceWith next st

       Nothing  -> do next <- tabSearch current current vals
                      Just $ set clientTabPattern (Just current)
                           $ replaceWith next st
  where
  replaceWith str = over clientEditBox $ \box ->
    let box1 = Edit.killWord box
        str1 | view Edit.pos box1 == 0 = str ++ ": "
             | otherwise               = str
    in Edit.insertString str1 box1

  userSet c  = views (clientConnection . connChannels . ix c . chanUsers) Map.keysSet st
  channelSet = views (clientConnection . connChannels)                    Map.keysSet st

currentWord :: ClientState -> String
currentWord st
  = reverse
  $ takeWhile (not . isSpace)
  $ dropWhile (\x -> x==' ' || x==':')
  $ reverse
  $ take (view (clientEditBox . Edit.pos) st) (clientInput st)

tabSearch :: String -> String -> Set Identifier -> Maybe String
tabSearch pat cur vals
  | Just next <- Set.lookupGT cur' vals
  , B.isPrefixOf (idDenote pat') (idDenote next)
  = Just (B8.unpack (idBytes next))

  -- wrap around when pat is a user
  | Just next <- Set.lookupGE pat' vals
  , B.isPrefixOf (idDenote pat') (idDenote next)
  = Just (B8.unpack (idBytes next)) -- TODO: Use original case

  -- if all else fails, do nothing
  | otherwise = Nothing
  where
  pat' = mkId (B8.pack pat)
  cur' = mkId (B8.pack cur)

defaultNickColors :: [Color]
defaultNickColors =
  [cyan, magenta, green, yellow, blue,
   brightCyan, brightMagenta, brightGreen, brightBlue]


-- | Perform a privileged operation. If the connection doesn't
-- already have +o on the channel it will be requested from
-- ChanServ and the privileged operation will be scheduled to
-- run when the connection gets +o.
doWithOps ::
  Identifier {- ^ channel -} ->
  (ClientState -> IO ClientState) {- ^ privileged operation -} ->
  ClientState -> IO ClientState
doWithOps chan privop st
    | initiallyOp = finishUp st
    | otherwise = getOpFirst

  where
  conn = view clientConnection st
  myNick = view connNick conn

  -- was I op when the command was entered
  initiallyOp =
    elemOf ( connChannels . ix chan
           . chanUsers . ix myNick
           . folded)
           'o'
           conn

  handler = EventHandler
    { _evName = "Get op for privop"
    , _evOnEvent = \evTgt evMsg evSt ->
         case view mesgType evMsg of
           ModeMsgType True 'o' modeNick
             | mkId modeNick == myNick
             , evTgt    == chan -> finishUp evSt
           _ -> return (over clientAutomation (cons handler) evSt)
    }

  finishUp st1 = privop =<< installTimer st1

  getOpFirst =
    do clientSend (privMsgCmd "chanserv" ("op " <> idDenote chan)) st
       return (over clientAutomation (cons handler) st)

  computeDeopTime =
    do now <- getCurrentTime
       return (addUTCTime deopWaitDuration now)

  installTimer st0
    | deopScheduled chan st0 || not initiallyOp =
         do time <- computeDeopTime
            return $ addTimerEvent time (DropOperator chan)
                   $ filterTimerEvents (/= DropOperator chan) st0
    | otherwise = return st0

-- | Predicate to determine if a deop is scheduled to happen
deopScheduled ::
  Identifier {- ^ channel -} ->
  ClientState -> Bool
deopScheduled = elemOf (clientTimers . folded . folded . _DropOperator)

doAutoKickBan ::
  Identifier {- ^ channel -} ->
  Identifier {- ^ nick    -} ->
  Text       {- ^ reason  -} ->
  ClientState -> IO ClientState
doAutoKickBan chan nick reason st =
  -- TODO: Look up account name or hostname!
  do clientSend (modeCmd chan ["+b",banMask]) st
     clientSend (kickCmd chan nick (Text.encodeUtf8 reason)) st
     return st

  where
  usr  = view (clientConnection . connUsers . at nick) st
  nickMask = idDenote nick <> "!*@*"
  banMask = fromMaybe nickMask
          $ previews (folded . usrAccount . folded) ("$a:"<>) usr
    `mplus` previews (folded . usrHost    . folded) ("*!*@"<>) usr

-- | Cancel any pending deop timer if I'm deopped
cancelDeopTimerOnDeop :: EventHandler
cancelDeopTimerOnDeop = EventHandler
  { _evName = "cancel deop timer on deop"
  , _evOnEvent = \evTgt evMsg evSt ->
      let evSt' = reschedule evSt in
      case view mesgType evMsg of
        ModeMsgType False 'o' modeNick
          | mkId modeNick == view (clientConnection.connNick) evSt ->
                return $ filterTimerEvents (/= DropOperator evTgt) evSt'

        _ -> return evSt'
  }
  where
  reschedule = over clientAutomation (cons cancelDeopTimerOnDeop)<|MERGE_RESOLUTION|>--- conflicted
+++ resolved
@@ -138,8 +138,8 @@
   -- processVtyEvent and processIrcMsg jump here
   continue = considerTimers
            . resetCurrentChannelMessages
-
   considerTimers st =
+
     do now <- getCurrentTime
        case nextTimerEvent now st of
          Nothing -> driver vty vtyEventChan ircMsgChan st
@@ -173,15 +173,9 @@
   processIrcMsg st time msg =
     do let m :: IO (Either String IrcConnection, ClientState)
            m = flip runStateT st
-<<<<<<< HEAD
-             $ runLogic now
-                        (interpretLogicOp ircMsgChan)
-                        (advanceModel msg (view clientConnection st))
-=======
              $ retract
              $ hoistFree (interpretLogicOp ircMsgChan)
              $ runLogic time (advanceModel msg (view clientConnection st))
->>>>>>> 8a2f82cc
 
        res <- m
        case res of
